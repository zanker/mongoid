# encoding: utf-8
module Rails #:nodoc:
  module Mongoid #:nodoc:
    extend self

    # Create indexes for each model given the provided pattern and the class is
    # not embedded.
    #
    # @example Create all the indexes.
    #   Rails::Mongoid.create_indexes("app/models/**/*.rb")
    #
    # @param [ String ] pattern The file matching pattern.
    #
    # @return [ Array<String> ] The file names.
    #
    # @since 2.1.0
    def create_indexes(pattern)
      logger = Logger.new($stdout)
      Dir.glob(pattern).each do |file|
        logger = Logger.new($stdout)
        begin
          model = determine_model(file)
          if model
            model.create_indexes
            logger.info("Generated indexes for #{model}")
<<<<<<< HEAD
          end
        rescue => e
          logger.error("ERROR: #{e.message}")
=======
          else
            logger.info("Not a Mongoid parent model: #{file}")
          end
        rescue => e
          logger.error %Q{Failed to create indexes for #{model}:
            #{e.class}:#{e.message}
            #{e.backtrace.join("\n")}
          }
>>>>>>> 58d2f2ef
        end
      end
    end

    # Use the application configuration to get every model and require it, so
    # that indexing and inheritance work in both development and production
    # with the same results.
    #
    # @example Load all the application models.
    #   Rails::Mongoid.load_models(app)
    #
    # @param [ Application ] app The rails application.
    def load_models(app)
      app.config.paths["app/models"].each do |path|
        Dir.glob("#{path}/**/*.rb").sort.each do |file|
          load_model(file.gsub("#{path}/" , "").gsub(".rb", ""))
        end
      end
    end

    # Conditionally calls `Rails::Mongoid.load_models(app)` if the
    # `::Mongoid.preload_models` is `true`.
    #
    # @param [ Application ] app The rails application.
    def preload_models(app)
      load_models(app) if ::Mongoid.preload_models
    end

    private

    # I don't want to mock out kernel for unit testing purposes, so added this
    # method as a convenience.
    #
    # @example Load the model.
    #   Mongoid.load_model("/mongoid/behaviour")
    #
    # @param [ String ] file The base filename.
    #
    # @since 2.0.0.rc.3
    def load_model(file)
      require_dependency(file)
    end

    # Given the provided file name, determine the model and return the class.
    #
    # @example Determine the model from the file.
    #   Rails::Mongoid.determine_model("app/models/person.rb")
    #
    # @param [ String ] file The filename.
    #
    # @return [ Class ] The model.
    #
    # @since 2.1.0
    def determine_model(file)
      if file =~ /app\/models\/(.*).rb$/
        model_path = $1.split('/')
        klass = model_path.map { |path| path.camelize }.join('::').constantize
        if klass.ancestors.include?(::Mongoid::Document) && !klass.embedded
          return klass
        end
      end
    end
  end
end<|MERGE_RESOLUTION|>--- conflicted
+++ resolved
@@ -23,11 +23,6 @@
           if model
             model.create_indexes
             logger.info("Generated indexes for #{model}")
-<<<<<<< HEAD
-          end
-        rescue => e
-          logger.error("ERROR: #{e.message}")
-=======
           else
             logger.info("Not a Mongoid parent model: #{file}")
           end
@@ -36,7 +31,6 @@
             #{e.class}:#{e.message}
             #{e.backtrace.join("\n")}
           }
->>>>>>> 58d2f2ef
         end
       end
     end
