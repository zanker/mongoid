# encoding: utf-8
module Mongoid #:nodoc:
  module Criterion #:nodoc:
    module Optional

      def using_default_sort?
        @use_default_sort = true if @use_default_sort.nil? # TODO: move initialization elsewhere
        return @use_default_sort
      end

      def remove_default_sort
        @options[:sort] = nil if using_default_sort?
        @use_default_sort = false
      end

      # Adds fields to be sorted in ascending order. Will add them in the order
      # they were passed into the method.
      #
      # Example:
      #
      # <tt>criteria.ascending(:title, :dob)</tt>
      def ascending(*fields)
<<<<<<< HEAD
        remove_default_sort

        @options[:sort] = [] unless @options[:sort] || fields.first.nil?
        fields.flatten.each { |field| @options[:sort] << [ field, :asc ] }
        self
=======
        clone.tap do |crit|
          crit.options[:sort] = [] unless options[:sort] || fields.first.nil?
          fields.flatten.each { |field| crit.options[:sort] << [ field, :asc ] }
        end
>>>>>>> 324b01e0
      end
      alias :asc :ascending

      # Tells the criteria that the cursor that gets returned needs to be
      # cached. This is so multiple iterations don't hit the database multiple
      # times, however this is not advisable when working with large data sets
      # as the entire results will get stored in memory.
      #
      # Example:
      #
      # <tt>criteria.cache</tt>
      def cache
        clone.tap { |crit| crit.options.merge!(:cache => true) }
      end

      # Will return true if the cache option has been set.
      #
      # Example:
      #
      # <tt>criteria.cached?</tt>
      def cached?
        options[:cache] == true
      end

      # Adds fields to be sorted in descending order. Will add them in the order
      # they were passed into the method.
      #
      # Example:
      #
      # <tt>criteria.descending(:title, :dob)</tt>
      def descending(*fields)
<<<<<<< HEAD
        remove_default_sort

        @options[:sort] = [] unless @options[:sort] || fields.first.nil?
        fields.flatten.each { |field| @options[:sort] << [ field, :desc ] }
        self
=======
        clone.tap do |crit|
          crit.options[:sort] = [] unless options[:sort] || fields.first.nil?
          fields.flatten.each { |field| crit.options[:sort] << [ field, :desc ] }
        end
>>>>>>> 324b01e0
      end
      alias :desc :descending

      # Flags the criteria to execute against a read-only slave in the pool
      # instead of master.
      #
      # Example:
      #
      # <tt>criteria.enslave</tt>
      def enslave
        clone.tap { |crit| crit.options.merge!(:enslave => true) }
      end

      # Will return true if the criteria is enslaved.
      #
      # Example:
      #
      # <tt>criteria.enslaved?</tt>
      def enslaved?
        options[:enslave] == true
      end

      # Adds a criterion to the +Criteria+ that specifies additional options
      # to be passed to the Ruby driver, in the exact format for the driver.
      #
      # Options:
      #
      # extras: A +Hash+ that gets set to the driver options.
      #
      # Example:
      #
      # <tt>criteria.extras(:limit => 20, :skip => 40)</tt>
      #
      # Returns: <tt>self</tt>
      def extras(extras)
        clone.tap do |crit|
          crit.options.merge!(extras)
          crit.filter_options
        end
      end

      # Adds a criterion to the +Criteria+ that specifies an id that must be matched.
      #
      # Options:
      #
      # object_id: A single id or an array of ids in +String+ or <tt>BSON::ObjectId</tt> format
      #
      # Example:
      #
      # <tt>criteria.id("4ab2bc4b8ad548971900005c")</tt>
      # <tt>criteria.id(["4ab2bc4b8ad548971900005c", "4c454e7ebf4b98032d000001"])</tt>
      #
      # Returns: <tt>self</tt>
      def id(*ids)
        ids.flatten!
        if ids.size > 1
          any_in(
            :_id => ::BSON::ObjectId.cast!(klass, ids, klass.primary_key.nil?)
          )
        else
          clone.tap do |crit|
            crit.selector[:_id] =
              ::BSON::ObjectId.cast!(klass, ids.first, klass.primary_key.nil?)
          end
        end
      end

      # Adds a criterion to the +Criteria+ that specifies the maximum number of
      # results to return. This is mostly used in conjunction with <tt>skip()</tt>
      # to handle paginated results.
      #
      # Options:
      #
      # value: An +Integer+ specifying the max number of results. Defaults to 20.
      #
      # Example:
      #
      # <tt>criteria.limit(100)</tt>
      #
      # Returns: <tt>self</tt>
      def limit(value = 20)
        clone.tap { |crit| crit.options[:limit] = value }
      end

      # Returns the offset option. If a per_page option is in the list then it
      # will replace it with a skip parameter and return the same value. Defaults
      # to 20 if nothing was provided.
      def offset(*args)
        args.size > 0 ? skip(args.first) : options[:skip]
      end

      # Adds a criterion to the +Criteria+ that specifies the sort order of
      # the returned documents in the database. Similar to a SQL "ORDER BY".
      #
      # Options:
      #
      # params: An +Array+ of [field, direction] sorting pairs.
      #
      # Example:
      #
      # <tt>criteria.order_by([[:field1, :asc], [:field2, :desc]])</tt>
      #
      # Returns: <tt>self</tt>
      def order_by(*args)
<<<<<<< HEAD
        remove_default_sort
        set_order_by(*args)
      end

      def set_order_by(*args)
        @options[:sort] = [] unless @options[:sort] || args.first.nil?
        arguments = args.first
        case arguments
        when Hash
          arguments.each do |field, direction|
            @options[:sort] << [ field, direction ]
=======
        clone.tap do |crit|
          crit.options[:sort] = [] unless options[:sort] || args.first.nil?
          arguments = args.first
          case arguments
          when Hash
            arguments.each do |field, direction|
              crit.options[:sort] << [ field, direction ]
            end
          when Array
            crit.options[:sort].concat(arguments)
          when Complex
            args.flatten.each do |complex|
              crit.options[:sort] << [ complex.key, complex.operator.to_sym ]
            end
>>>>>>> 324b01e0
          end
        end
      end
      alias :order :order_by

      # Adds a criterion to the +Criteria+ that specifies how many results to skip
      # when returning Documents. This is mostly used in conjunction with
      # <tt>limit()</tt> to handle paginated results, and is similar to the
      # traditional "offset" parameter.
      #
      # Options:
      #
      # value: An +Integer+ specifying the number of results to skip. Defaults to 0.
      #
      # Example:
      #
      # <tt>criteria.skip(20)</tt>
      #
      # Returns: <tt>self</tt>
      def skip(value = 0)
        clone.tap { |crit| crit.options[:skip] = value }
      end

      # Adds a criterion to the +Criteria+ that specifies a type or an Array of
      # type that must be matched.
      #
      # Options:
      #
      # types : An +Array+ of types of a +String+ representing the Type of you search
      #
      # Example:
      #
      # <tt>criteria.type('Browser')</tt>
      # <tt>criteria.type(['Firefox', 'Browser'])</tt>
      #
      # Returns: <tt>self</tt>
      def type(types)
        types = [types] unless types.is_a?(Array)
        any_in(:_type => types)
      end

    end
  end
end<|MERGE_RESOLUTION|>--- conflicted
+++ resolved
@@ -20,18 +20,11 @@
       #
       # <tt>criteria.ascending(:title, :dob)</tt>
       def ascending(*fields)
-<<<<<<< HEAD
         remove_default_sort
-
-        @options[:sort] = [] unless @options[:sort] || fields.first.nil?
-        fields.flatten.each { |field| @options[:sort] << [ field, :asc ] }
-        self
-=======
         clone.tap do |crit|
           crit.options[:sort] = [] unless options[:sort] || fields.first.nil?
           fields.flatten.each { |field| crit.options[:sort] << [ field, :asc ] }
         end
->>>>>>> 324b01e0
       end
       alias :asc :ascending
 
@@ -63,18 +56,11 @@
       #
       # <tt>criteria.descending(:title, :dob)</tt>
       def descending(*fields)
-<<<<<<< HEAD
         remove_default_sort
-
-        @options[:sort] = [] unless @options[:sort] || fields.first.nil?
-        fields.flatten.each { |field| @options[:sort] << [ field, :desc ] }
-        self
-=======
         clone.tap do |crit|
           crit.options[:sort] = [] unless options[:sort] || fields.first.nil?
           fields.flatten.each { |field| crit.options[:sort] << [ field, :desc ] }
         end
->>>>>>> 324b01e0
       end
       alias :desc :descending
 
@@ -179,19 +165,11 @@
       #
       # Returns: <tt>self</tt>
       def order_by(*args)
-<<<<<<< HEAD
         remove_default_sort
         set_order_by(*args)
       end
 
       def set_order_by(*args)
-        @options[:sort] = [] unless @options[:sort] || args.first.nil?
-        arguments = args.first
-        case arguments
-        when Hash
-          arguments.each do |field, direction|
-            @options[:sort] << [ field, direction ]
-=======
         clone.tap do |crit|
           crit.options[:sort] = [] unless options[:sort] || args.first.nil?
           arguments = args.first
@@ -206,7 +184,6 @@
             args.flatten.each do |complex|
               crit.options[:sort] << [ complex.key, complex.operator.to_sym ]
             end
->>>>>>> 324b01e0
           end
         end
       end
