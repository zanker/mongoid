module Mongoid #:nodoc:
  module Extensions #:nodoc:
    module TimeConversions #:nodoc:
      def set(value)
        return nil if value.blank?
        time = convert_to_time(value)
        strip_milliseconds(time).utc
      end

      def get(value)
        return nil if value.blank?
<<<<<<< HEAD
        value = value.getlocal unless Mongoid::Config.instance.use_utc?
        if Mongoid::Config.instance.use_activesupport_time_zone?
          time_zone = Mongoid::Config.instance.use_utc? ? 'UTC' : Time.zone
          value = value.in_time_zone(time_zone)
=======
        if Mongoid::Config.use_utc?
          value
        else
          value.getlocal
>>>>>>> 324b01e0
        end
        value
      end

      protected

      def strip_milliseconds(time)
        ::Time.at(time.to_i)
      end

      def convert_to_time(value)
        time = Mongoid::Config.instance.use_activesupport_time_zone? ? ::Time.zone : ::Time
        case value
          when ::String then time.parse(value)
          when ::DateTime then time.local(value.year, value.month, value.day, value.hour, value.min, value.sec)
          when ::Date then time.local(value.year, value.month, value.day)
          when ::Array then time.local(*value)
          else value
        end
      end
    end
  end
end<|MERGE_RESOLUTION|>--- conflicted
+++ resolved
@@ -9,17 +9,10 @@
 
       def get(value)
         return nil if value.blank?
-<<<<<<< HEAD
-        value = value.getlocal unless Mongoid::Config.instance.use_utc?
-        if Mongoid::Config.instance.use_activesupport_time_zone?
-          time_zone = Mongoid::Config.instance.use_utc? ? 'UTC' : Time.zone
+        value = value.getlocal unless Mongoid::Config.use_utc?
+        if Mongoid::Config.use_activesupport_time_zone?
+          time_zone = Mongoid::Config.use_utc? ? 'UTC' : Time.zone
           value = value.in_time_zone(time_zone)
-=======
-        if Mongoid::Config.use_utc?
-          value
-        else
-          value.getlocal
->>>>>>> 324b01e0
         end
         value
       end
@@ -31,7 +24,7 @@
       end
 
       def convert_to_time(value)
-        time = Mongoid::Config.instance.use_activesupport_time_zone? ? ::Time.zone : ::Time
+        time = Mongoid::Config.use_activesupport_time_zone? ? ::Time.zone : ::Time
         case value
           when ::String then time.parse(value)
           when ::DateTime then time.local(value.year, value.month, value.day, value.hour, value.min, value.sec)
