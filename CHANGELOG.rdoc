--- conflicted
+++ resolved
@@ -2,14 +2,15 @@
 
 For instructions on upgrading to newer versions, visit {mongoid.org}[http://mongoid.org/docs/upgrading.html].
 
-<<<<<<< HEAD
 == 2.2.0
+
+=== New Features
 
 * Mongoid now contains eager loading in the form of Criteria#includes(*args).
   This works on all relational associations and requires the identity map to
   be enabled in order to function. Set identity_map_enabled: true in your
   mongoid.yml
-=======
+
 == 2.1.9
 
 === Resolved Issues
@@ -41,7 +42,6 @@
 
 * #990 Embedded documents can use a single embedded_in with multiple parent
   definitions.
->>>>>>> b98c87c0
 
 == 2.1.8
 
